from collections import defaultdict
from enum import Enum
from types import SimpleNamespace

from seacrowd.utils.schemas import (
    image_text_features,
    kb_features,
    pairs_features,
    pairs_features_score,
    pairs_multi_features,
    qa_features,
    seq_label_features,
    speech2speech_features,
    speech_features,
    speech_multi_features,
    speech_text_features,
    ssp_features,
    text2text_features,
    text_features,
    text_multi_features,
    video_features,
    e2e_tod_features,
)

METADATA: dict = {
    "_LOCAL": bool,
    "_LANGUAGES": str,
    "_DISPLAYNAME": str,
}

SEACrowdValues = SimpleNamespace(NULL="<SEACROWD_NULL_STR>")

# Default View Name
DEFAULT_SOURCE_VIEW_NAME = "source"
DEFAULT_SEACROWD_VIEW_NAME = "seacrowd"


class Tasks(Enum):
    # Knowledge Base
    DEPENDENCY_PARSING = "DEP"
    KEYWORD_EXTRACTION = "KE"
    WORD_ANALOGY = "WA"
    WORD_SENSE_DISAMBIGUATION = "WSD"

    COREFERENCE_RESOLUTION = "COREF"
    SPAN_BASED_ABSA = "SPAN_ABSA"

    # Single Text Classification
    ASPECT_BASED_SENTIMENT_ANALYSIS = "ABSA"
    EMOTION_CLASSIFICATION = "EC"
    LANGUAGE_IDENTIFICATION = "LI"
    HOAX_NEWS_CLASSIFICATION = "HNC"
    INTENT_CLASSIFICATION = "INT"
    LEGAL_CLASSIFICATION = "LC"
    RHETORIC_MODE_CLASSIFICATION = "RMC"
    SENTIMENT_ANALYSIS = "SA"
    TAX_COURT_VERDICT = "TACOS"
    TOPIC_MODELING = "TL"

    # Single Text Sequence Labeling
    KEYWORD_TAGGING = "KT"
    NAMED_ENTITY_RECOGNITION = "NER"
    POS_TAGGING = "POS"
    SENTENCE_ORDERING = "SO"
    TOKEN_LEVEL_LANGUAGE_IDENTIFICATION = "LANGID"
    SLOT_FILLING = "SF"

    # Pair Text Classification
    COMMONSENSE_REASONING = "CR"
    QUESTION_ANSWERING = "QA"
    TEXT_RETRIEVAL = "TRV"
    TEXTUAL_ENTAILMENT = "TE"
    SEMANTIC_SIMILARITY = "STS"
    NEXT_SENTENCE_PREDICTION = "NSP"
    SHORT_ANSWER_GRADING = "SAG"
    MORPHOLOGICAL_INFLECTION = "MOR"
    CONCEPT_ALIGNMENT_CLASSIFICATION = "CAC"

    # Single Text Generation
    INSTRUCTION_TUNING = "ITT"
    MACHINE_TRANSLATION = "MT"
    MULTILEXNORM = "MLN"
    PARAPHRASING = "PARA"
    SUMMARIZATION = "SUM"
    TRANSLITERATION = "TRL"

    # Multi Text Generation
    DIALOGUE_SYSTEM = "DS"
    E2E_TASK_ORIENTED_DIALOGUE_SYSTEM = "E2E_TOD"

    # Self Supervised & Unsupervised Text
    PROMPTING = "PRT"
    SELF_SUPERVISED_PRETRAINING = "SSP"

    # SpeechText
    SPEECH_RECOGNITION = "ASR"
    SPEECH_TO_TEXT_TRANSLATION = "STTT"

    SPEECH_LANGUAGE_IDENTIFICATION = "SPEECH_LID"
    SPEECH_EMOTION_RECOGNITION = "SER"
    SPEECH_EMOTION_RECOGNITION_MULTILABEL = "SER_MULTI"

    TEXT_TO_SPEECH = "TTS"

    # SpeechSpeech
    SPEECH_TO_SPEECH_TRANSLATION = "S2ST"

    # ImageText
    IMAGE_CAPTIONING = "IC"
    STYLIZED_IMAGE_CAPTIONING = "SIC"
    VISUALLY_GROUNDED_REASONING = "VGR"

    # VideoText
    VIDEO_CAPTIONING = "VC"
    VIDEO_TO_TEXT_RETRIEVAL = "V2TR"

    # No seacrowd schema
    FACT_CHECKING = "FCT"


class Licenses(Enum):
    # BSD
    BSD = "BSD license family (bsd)"
    BSD_2_CLAUSE = "BSD 2-clause “Simplified” license (bsd-2-clause)"
    BSD_3_CLAUSE = "BSD 3-clause “New” or “Revised” license (bsd-3-clause)"
    BSD_3_CLAUSE_CLEAR = "BSD 3-clause Clear license (bsd-3-clause-clear)"

    # Creative Common
    CC = "Creative Commons license family (cc)"
    CC0_1_0 = "Creative Commons Zero v1.0 Universal (cc0-1.0)"
    CC_BY_2_0 = "Creative Commons Attribution 2.0 (cc-by-2.0)"
    CC_BY_2_5 = "Creative Commons Attribution 2.5 (cc-by-2.5)"
    CC_BY_3_0 = "Creative Commons Attribution 3.0 (cc-by-3.0)"
    CC_BY_4_0 = "Creative Commons Attribution 4.0 (cc-by-4.0)"
    CC_BY_SA_3_0 = "Creative Commons Attribution Share Alike 3.0 (cc-by-sa-3.0)"
    CC_BY_SA_4_0 = "Creative Commons Attribution Share Alike 4.0 (cc-by-sa-4.0)"
    CC_BY_NC_2_0 = "Creative Commons Attribution Non Commercial 2.0 (cc-by-nc-2.0)"
    CC_BY_NC_3_0 = "Creative Commons Attribution Non Commercial 3.0 (cc-by-nc-3.0)"
    CC_BY_NC_4_0 = "Creative Commons Attribution Non Commercial 4.0 (cc-by-nc-4.0)"
    CC_BY_ND_4_0 = "Creative Commons Attribution No Derivatives 4.0 (cc-by-nd-4.0)"
    CC_BY_NC_ND_3_0 = "Creative Commons Attribution Non Commercial No Derivatives 3.0 (cc-by-nc-nd-3.0)"
    CC_BY_NC_ND_4_0 = "Creative Commons Attribution Non Commercial No Derivatives 4.0 (cc-by-nc-nd-4.0)"
    CC_BY_NC_SA_2_0 = "Creative Commons Attribution Non Commercial Share Alike 2.0 (cc-by-nc-sa-2.0)"
    CC_BY_NC_SA_3_0 = "Creative Commons Attribution Non Commercial Share Alike 3.0 (cc-by-nc-sa-3.0)"
    CC_BY_NC_SA_4_0 = "Creative Commons Attribution Non Commercial Share Alike 4.0 (cc-by-nc-sa-4.0)"
    CDLA_SHARING_1_0 = "Community Data License Agreement – Sharing, Version 1.0 (cdla-sharing-1.0)"
    CDLA_PERMISSIVE_1_0 = "Community Data License Agreement – Permissive, Version 1.0 (cdla-permissive-1.0)"
    CDLA_PERMISSIVE_2_0 = "Community Data License Agreement – Permissive, Version 2.0 (cdla-permissive-2.0)"
    ECL_2_0 = "Educational Community License v2.0 (ecl-2.0)"
    WTFPL = "Do What The F*ck You Want To Public License (wtfpl)"

    # EPL
    EPL_1_0 = "Eclipse Public License 1.0 (epl-1.0)"
    EPL_2_0 = "Eclipse Public License 2.0 (epl-2.0)"
    EUPL_1_1 = "European Union Public License 1.1 (eupl-1.1)"

    # GPL
    AGPL_3_0 = "GNU Affero General Public License v3.0 (agpl-3.0)"
    GFDL = "GNU Free Documentation License family (gfdl)"
    GPL = "GNU General Public License family (gpl)"
    GPL_2_0 = "GNU General Public License v2.0 (gpl-2.0)"
    GPL_3_0 = "GNU General Public License v3.0 (gpl-3.0)"
    LGPL = "GNU Lesser General Public License family (lgpl)"
    LGPL_2_1 = "GNU Lesser General Public License v2.1 (lgpl-2.1)"
    LGPL_3_0 = "GNU Lesser General Public License v3.0 (lgpl-3.0)"
    LGPL_LR = "Lesser General Public License For Linguistic Resources (lgpl-lr)"

    # OTHER SPECIFIC LICENSES
    AFL_3_0 = "Academic Free License v3.0 (afl-3.0)"
    APACHE_2_0 = "Apache license 2.0 (apache-2.0)"
    ARTISTIC_2_0 = "Artistic license 2.0 (artistic-2.0)"
    BIGSCIENCE_OPENRAIL_M = "BigScience OpenRAIL-M (bigscience-openrail-m)"
    CREATIVEML_OPENRAIL_M = "CreativeML OpenRAIL-M (creativeml-openrail-m)"
    BIGSCIENCE_BLOOM_RAIL_1_0 = "BigScience BLOOM RAIL 1.0 (bigscience-bloom-rail-1.0)"
    BIGCODE_OPENRAIL_M = "BigCode Open RAIL-M v1 (bigcode-openrail-m)"
    BSL_1_0 = "Boost Software License 1.0 (bsl-1.0)"
    C_UDA = "Computational Use of Data Agreement (c-uda)"
    DEEPFLOYD_IF_LICENSE = "DeepFloyd IF Research License Agreement (deepfloyd-if-license)"
    ISC = "ISC (isc)"
    LLAMA2 = "Llama 2 Community License Agreement (llama2)"
    LPPL_1_3C = "LaTeX Project Public License v1.3c (lppl-1.3c)"
    MIT = "MIT (mit)"
    MS_PL = "Microsoft Public License (ms-pl)"
    MPL_2_0 = "Mozilla Public License 2.0 (mpl-2.0)"
    NCSA = "University of Illinois/NCSA Open Source License (ncsa)"
    ODC_BY = "Open Data Commons License Attribution family (odc-by)"
    ODBL = "Open Database License family (odbl)"
    OFL_1_1 = "SIL Open Font License 1.1 (ofl-1.1)"
    OPENRAIL = "OpenRAIL license family (openrail)"
    OPENRAIL_PP = "Open Rail++-M License (openrail++)"
    OSL_3_0 = "Open Software License 3.0 (osl-3.0)"
    PDDL = "Open Data Commons Public Domain Dedication and License (pddl)"
    POSTGRESQL = "PostgreSQL License (postgresql)"
    ZLIB = "zLib License (zlib)"

    # OTHER UNLISTED / UNLICENSED
    # for `OTHERS` license value, a terms of use of the data must be provided and accompanied by this LICENSE value:
    # e.g: f"{Licenses.OTHERS.value} | This data has terms of use of..."
    OTHERS = "Other License (others)"
    UNLICENSE = "The Unlicense (unlicense)"
    UNKNOWN = "Unknown (unknown)"


TASK_TO_SCHEMA = {
    Tasks.DEPENDENCY_PARSING: "KB",
    Tasks.WORD_SENSE_DISAMBIGUATION: "T2T",
    Tasks.WORD_ANALOGY: "T2T",
    Tasks.KEYWORD_EXTRACTION: "SEQ_LABEL",
    Tasks.COREFERENCE_RESOLUTION: "KB",
    Tasks.DIALOGUE_SYSTEM: "T2T",
    Tasks.E2E_TASK_ORIENTED_DIALOGUE_SYSTEM: "E2E_TOD",
    Tasks.NAMED_ENTITY_RECOGNITION: "SEQ_LABEL",
    Tasks.POS_TAGGING: "SEQ_LABEL",
    Tasks.KEYWORD_TAGGING: "SEQ_LABEL",
    Tasks.SENTENCE_ORDERING: "SEQ_LABEL",
    Tasks.TOKEN_LEVEL_LANGUAGE_IDENTIFICATION: "SEQ_LABEL",
<<<<<<< HEAD
    Tasks.SLOT_FILLING: "SEQ_LABEL",

=======
>>>>>>> ec7c1dba
    Tasks.COMMONSENSE_REASONING: "QA",
    Tasks.QUESTION_ANSWERING: "QA",
    Tasks.NEXT_SENTENCE_PREDICTION: "PAIRS",
    Tasks.TEXT_RETRIEVAL: "PAIRS",
    Tasks.TEXTUAL_ENTAILMENT: "PAIRS",
    Tasks.SEMANTIC_SIMILARITY: "PAIRS_SCORE",
    Tasks.SHORT_ANSWER_GRADING: "PAIRS_SCORE",
    Tasks.MORPHOLOGICAL_INFLECTION: "PAIRS_MULTI",
    Tasks.INSTRUCTION_TUNING: "T2T",
    Tasks.PARAPHRASING: "T2T",
    Tasks.MACHINE_TRANSLATION: "T2T",
    Tasks.SUMMARIZATION: "T2T",
    Tasks.MULTILEXNORM: "T2T",
    Tasks.TRANSLITERATION: "T2T",
    Tasks.ASPECT_BASED_SENTIMENT_ANALYSIS: "TEXT_MULTI",
    Tasks.SENTIMENT_ANALYSIS: "TEXT",
    Tasks.TAX_COURT_VERDICT: "TEXT",
    Tasks.EMOTION_CLASSIFICATION: "TEXT",
    Tasks.LANGUAGE_IDENTIFICATION: "TEXT",
    Tasks.LEGAL_CLASSIFICATION: "TEXT",
    Tasks.INTENT_CLASSIFICATION: "TEXT",
    Tasks.RHETORIC_MODE_CLASSIFICATION: "TEXT",
    Tasks.TOPIC_MODELING: "TEXT",
    Tasks.PROMPTING: "SSP",
    Tasks.SELF_SUPERVISED_PRETRAINING: "SSP",
    Tasks.SPEECH_RECOGNITION: "SPTEXT",
    Tasks.SPEECH_TO_TEXT_TRANSLATION: "SPTEXT",
    Tasks.TEXT_TO_SPEECH: "SPTEXT",
    Tasks.SPEECH_TO_SPEECH_TRANSLATION: "S2S",
    Tasks.SPEECH_LANGUAGE_IDENTIFICATION: "SPEECH",
    Tasks.SPEECH_EMOTION_RECOGNITION: "SPEECH",
    Tasks.SPEECH_EMOTION_RECOGNITION_MULTILABEL: "SPEECH_MULTI",
    Tasks.IMAGE_CAPTIONING: "IMTEXT",
    Tasks.STYLIZED_IMAGE_CAPTIONING: "IMTEXT",
    Tasks.VISUALLY_GROUNDED_REASONING: "IMTEXT",
    Tasks.HOAX_NEWS_CLASSIFICATION: "TEXT",
    Tasks.CONCEPT_ALIGNMENT_CLASSIFICATION: "PAIRS",
    Tasks.SPAN_BASED_ABSA: "SEQ_LABEL",
    Tasks.FACT_CHECKING: None,
    Tasks.VIDEO_CAPTIONING: "VIDTEXT",
    Tasks.VIDEO_TO_TEXT_RETRIEVAL: "VIDTEXT",
    Tasks.CONCEPT_ALIGNMENT_CLASSIFICATION: "PAIRS",
    Tasks.FACT_CHECKING: None,
}

SCHEMA_TO_TASKS = defaultdict(set)
for task, schema in TASK_TO_SCHEMA.items():
    SCHEMA_TO_TASKS[schema].add(task)
SCHEMA_TO_TASKS = dict(SCHEMA_TO_TASKS)

VALID_TASKS = set(TASK_TO_SCHEMA.keys())
VALID_SCHEMAS = set(TASK_TO_SCHEMA.values())

SCHEMA_TO_FEATURES = {
    "KB": kb_features,
    "QA": qa_features,
    "T2T": text2text_features,
    "TEXT": text_features(),
    "TEXT_MULTI": text_multi_features(),
    "PAIRS": pairs_features(),
    "PAIRS_MULTI": pairs_multi_features(),
    "PAIRS_SCORE": pairs_features_score(),
    "SEQ_LABEL": seq_label_features(),
    "SSP": ssp_features,
    "SPTEXT": speech_text_features,
    "S2S": speech2speech_features,
    "SPEECH": speech_features(),
    "SPEECH_MULTI": speech_multi_features(),
    "IMTEXT": image_text_features(),
    "VIDTEXT": video_features,
    "E2E_TOD": e2e_tod_features,
}

TASK_TO_FEATURES = {
    Tasks.NAMED_ENTITY_RECOGNITION: {"entities"},
    Tasks.DEPENDENCY_PARSING: {"relations", "entities"},
    Tasks.COREFERENCE_RESOLUTION: {"entities", "coreferences"},
    # Tasks.SPAN_BASED_ABSA: {"entities", "coreferences"},
    # Tasks.NAMED_ENTITY_DISAMBIGUATION: {"entities", "normalized"},
    # Tasks.EVENT_EXTRACTION: {"events"}
}<|MERGE_RESOLUTION|>--- conflicted
+++ resolved
@@ -214,11 +214,7 @@
     Tasks.KEYWORD_TAGGING: "SEQ_LABEL",
     Tasks.SENTENCE_ORDERING: "SEQ_LABEL",
     Tasks.TOKEN_LEVEL_LANGUAGE_IDENTIFICATION: "SEQ_LABEL",
-<<<<<<< HEAD
     Tasks.SLOT_FILLING: "SEQ_LABEL",
-
-=======
->>>>>>> ec7c1dba
     Tasks.COMMONSENSE_REASONING: "QA",
     Tasks.QUESTION_ANSWERING: "QA",
     Tasks.NEXT_SENTENCE_PREDICTION: "PAIRS",
