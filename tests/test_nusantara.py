"""
Unit-tests to ensure tasks adhere to nusantara schema.
"""
import argparse
import importlib
import sys
import unittest
from collections import defaultdict
from pathlib import Path
from typing import Iterable, Iterator, List, Optional, Union, Dict

import datasets
from datasets import DatasetDict, Features
from nusantara.utils.constants import Tasks
from nusantara.utils.schemas import kb_features, pairs_features, qa_features, text2text_features, text_features, seq_label_features

sys.path.append(str(Path(__file__).parent.parent))

import logging

logger = logging.getLogger(__name__)


_TASK_TO_SCHEMA = {
    Tasks.NAMED_ENTITY_RECOGNITION: "KB",
    Tasks.DEPENDENCY_PARSING: "KB",
    Tasks.WORD_SENSE_DISAMBIGUATION: "KB",
    Tasks.KEYWORD_EXTRACTION: "KB",
    Tasks.COREFERENCE_RESOLUTION: "KB",
<<<<<<< HEAD
=======
    Tasks.DIALOGUE_SYSTEM: "KB",
    Tasks.NAMED_ENTITY_RECOGNITION: "SEQ_LABEL",
>>>>>>> ee74d031
    Tasks.POS_TAGGING: "SEQ_LABEL",
    Tasks.QUESTION_ANSWERING: "QA",
    Tasks.TEXTUAL_ENTAILMENT: "PAIRS",
    Tasks.SEMANTIC_SIMILARITY: "PAIRS",
    Tasks.PARAPHRASING: "T2T",
    Tasks.MACHINE_TRANSLATION: "T2T",
    Tasks.SUMMARIZATION: "T2T",
    Tasks.SENTIMENT_ANALYSIS: "TEXT",
    Tasks.ASPECT_BASED_SENTIMENT_ANALYSIS: "TEXT",
    Tasks.EMOTION_CLASSIFICATION: "TEXT",
<<<<<<< HEAD

    Tasks.DIALOGUE_SYSTEM: "KB"
=======
    Tasks.SELF_SUPERVISED_PRETRAINING: "TEXT",
>>>>>>> ee74d031
}

_VALID_TASKS = set(_TASK_TO_SCHEMA.keys())
_VALID_SCHEMAS = set(_TASK_TO_SCHEMA.values())

_SCHEMA_TO_FEATURES = {
    "KB": kb_features,
    "QA": qa_features,
    "T2T": text2text_features,
    "TEXT": text_features(),
    "PAIRS": pairs_features,
    "SEQ_LABEL": seq_label_features,
}

_TASK_TO_FEATURES = {
    Tasks.NAMED_ENTITY_RECOGNITION: {"entities"},
    Tasks.DEPENDENCY_PARSING: {"relations", "entities"},
    Tasks.COREFERENCE_RESOLUTION: {"entities", "coreferences"},
    # Tasks.NAMED_ENTITY_DISAMBIGUATION: {"entities", "normalized"},
    # Tasks.EVENT_EXTRACTION: {"events"}
}


def _get_example_text(example: dict) -> str:
    """
    Concatenate all text from passages in an example of a KB schema
    :param example: An instance of the KB schema
    """
    return " ".join([t for p in example["passages"] for t in p["text"]])


OFFSET_ERROR_MSG = "\n\n" "There are features with wrong offsets!" " This is not a hard failure, as it is common for this type of datasets." " However, if the error list is long (e.g. >10) you should double check your code. \n\n"


class TestDataLoader(unittest.TestCase):
    """
    Given a dataset script that has been implemented, check if it adheres to the `nusantara` schema.

    The test
    """

    PATH: str
    SCHEMA: str
    SUBSET_ID: str
    DATA_DIR: Optional[str]
    USE_AUTH_TOKEN: Optional[Union[bool, str]]

    def runTest(self):
        """
         Run all tests that check:
         (1) [removed - full path to script is now passed in] test_name: Checks if
             dataloading script has correct path format
         (2) setUp: Checks data and _SUPPORTED_TASKS can be loaded
         (3) print_statistics: Counts number of all possible schema keys/instances of the examples
         (4) test_schema: confirms nusantara keys present
         (5) test_are_ids_globally_unique: Checks if all examples have a unique identifier

         # KB-Specific tests
         (6) test_do_all_referenced_ids_exist: Check if any sub-key (ex: entities/events etc.)
             have referenced keys
         (7) test_passages_offsets: Check if text matches offsets in passages
         (8) test_entities_offsets: Check if text matches offsets in entities
         (9) test_events_offsets: Check if text matches offsets in events
        (10) test_coref_ids: Check if text matches offsets in coreferences

        """  # noqa

        for schema in self.schemas_to_check:
            dataset_nusantara = self.datasets_nusantara[schema]
            with self.subTest("IDs globally unique"):
                self.test_are_ids_globally_unique(dataset_nusantara)
            with self.subTest("Check schema validity"):
                self.test_schema(schema)

            mapped_features = _SCHEMA_TO_FEATURES[schema]
            split_to_feature_statistics = self.get_feature_statistics(mapped_features, schema)
            for split_name, split in self.datasets_nusantara[schema].items():
                print(split_name)
                print("=" * 10)
                for k, v in split_to_feature_statistics[split_name].items():
                    print(f"{k}: {v}")
                print()

            if schema == "KB":
                with self.subTest("Check referenced ids"):
                    self.test_do_all_referenced_ids_exist(dataset_nusantara)
                with self.subTest("Check passage offsets"):
                    self.test_passages_offsets(dataset_nusantara)
                with self.subTest("Check entity offsets"):
                    self.test_entities_offsets(dataset_nusantara)
                with self.subTest("Check events offsets"):
                    self.test_events_offsets(dataset_nusantara)
                with self.subTest("Check coref offsets"):
                    self.test_coref_ids(dataset_nusantara)

            elif schema == "QA":
                with self.subTest("Check multiple choice"):
                    self.test_multiple_choice(dataset_nusantara)

    def setUp(self) -> None:
        """Load original and nusantara schema views"""

        logger.info(f"self.PATH: {self.PATH}")
        logger.info(f"self.SUBSET_ID: {self.SUBSET_ID}")
        logger.info(f"self.SCHEMA: {self.SCHEMA}")
        logger.info(f"self.DATA_DIR: {self.DATA_DIR}")

        # Get task type of the dataset
        logger.info("Checking for _SUPPORTED_TASKS ...")
        module = self.PATH
        if module.endswith(".py"):
            module = module[:-3]
        module = module.replace("/", ".")
        print("module", module)
        self._SUPPORTED_TASKS = importlib.import_module(module)._SUPPORTED_TASKS
        logger.info(f"Found _SUPPORTED_TASKS={self._SUPPORTED_TASKS}")
        invalid_tasks = set(self._SUPPORTED_TASKS) - _VALID_TASKS
        if len(invalid_tasks) > 0:
            raise ValueError(f"Found invalid supported tasks {invalid_tasks}. Must be one of {_VALID_TASKS}")

        self._MAPPED_SCHEMAS = set([_TASK_TO_SCHEMA[task] for task in self._SUPPORTED_TASKS])
        logger.info(f"_SUPPORTED_TASKS implies _MAPPED_SCHEMAS={self._MAPPED_SCHEMAS}")

        # check the schemas implied by _SUPPORTED_TASKS
        if self.SCHEMA is None:
            self.schemas_to_check = self._MAPPED_SCHEMAS
        # check the schema forced in unit test args
        else:
            self.schemas_to_check = [self.SCHEMA]
        logger.info(f"schemas_to_check: {self.schemas_to_check}")

        config_name = f"{self.SUBSET_ID}_source"
        logger.info(f"Checking load_dataset with config name {config_name}")
        self.dataset_source = datasets.load_dataset(
            self.PATH,
            name=config_name,
            data_dir=self.DATA_DIR,
            use_auth_token=self.USE_AUTH_TOKEN,
        )

        self.datasets_nusantara = {}
        for schema in self.schemas_to_check:
            config_name = f"{self.SUBSET_ID}_nusantara_{schema.lower()}"
            logger.info(f"Checking load_dataset with config name {config_name}")
            self.datasets_nusantara[schema] = datasets.load_dataset(
                self.PATH,
                name=config_name,
                data_dir=self.DATA_DIR,
                use_auth_token=self.USE_AUTH_TOKEN,
            )
            logger.info(f"Dataset sample\n{self.datasets_nusantara[schema]['train'][0]}")

    def get_feature_statistics(self, features: Features, schema: str) -> Dict:
        """
        Gets sample statistics, for each split and sample of the number of
        features in the schema present; only works for the nusantara schema.

        :param schema_type: Type of schema to reference features from
        """  # noqa
        logger.info("Gathering schema statistics")
        all_counters = {}
        for split_name, split in self.datasets_nusantara[schema].items():

            counter = defaultdict(int)
            for example in split:
                for feature_name, feature in features.items():
                    if example.get(feature_name, None) is not None:
                        if isinstance(feature, datasets.ClassLabel) or isinstance(feature, datasets.Value):
                            if example[feature_name]:
                                counter[feature_name] += 1
                        else:
                            counter[feature_name] += len(example[feature_name])

                            # TODO do proper recursion here
                            if feature_name == "entities":
                                for entity in example["entities"]:
                                    counter["normalized"] += len(entity["normalized"])

            all_counters[split_name] = counter

        return all_counters

    def _assert_ids_globally_unique(
        self,
        collection: Iterable,
        ids_seen: set,
        ignore_assertion: bool = False,
    ):
        """
        Checks if all IDs are globally unique across a feature list.
        This looks recursively through elements of arrays to check if every referenced ID is unique.

        :param collection: An iterable of features that contain NLP info (ex: entities, events)
        :param ids_seen: Set of previously seen numerical IDs (empty by default)
        :param ignore_assertion: Whether to raise an error if id was already seen.
        """  # noqa
        if isinstance(collection, dict):

            for k, v in collection.items():
                if isinstance(v, dict):
                    self._assert_ids_globally_unique(v, ids_seen)

                elif isinstance(v, list):
                    for elem in v:
                        self._assert_ids_globally_unique(elem, ids_seen)
                else:
                    if k == "id":
                        if not ignore_assertion:
                            self.assertNotIn(v, ids_seen)
                        ids_seen.add(v)

        elif isinstance(collection, list):
            for elem in collection:
                self._assert_ids_globally_unique(elem, ids_seen)

    def test_are_ids_globally_unique(self, dataset_nusantara: DatasetDict):
        """
        Tests each example in a split has a unique ID.
        """
        logger.info("Checking global ID uniqueness")
        for split in dataset_nusantara.values():
            ids_seen = set()
            for example in split:
                self._assert_ids_globally_unique(example, ids_seen=ids_seen)
        logger.info("Found {} unique IDs".format(len(ids_seen)))

    def _get_referenced_ids(self, example):
        referenced_ids = []

        if example.get("events", None) is not None:
            for event in example["events"]:
                for argument in event["arguments"]:
                    referenced_ids.append((argument["ref_id"], "event"))

        if example.get("coreferences", None) is not None:
            for coreference in example["coreferences"]:
                for entity_id in coreference["entity_ids"]:
                    referenced_ids.append((entity_id, "entity"))

        if example.get("relations", None) is not None:
            for relation in example["relations"]:
                referenced_ids.append((relation["arg1_id"], "entity"))
                referenced_ids.append((relation["arg2_id"], "entity"))

        return referenced_ids

    def _get_existing_referable_ids(self, example):
        existing_ids = []

        for entity in example["entities"]:
            existing_ids.append((entity["id"], "entity"))

        if example.get("events", None) is not None:
            for event in example["events"]:
                existing_ids.append((event["id"], "event"))

        return existing_ids

    def test_do_all_referenced_ids_exist(self, dataset_nusantara: DatasetDict):
        """
        Checks if referenced IDs are correctly labeled.
        """
        logger.info("Checking if referenced IDs are properly mapped")
        for split in dataset_nusantara.values():
            for example in split:
                referenced_ids = set()
                existing_ids = set()

                referenced_ids.update(self._get_referenced_ids(example))
                existing_ids.update(self._get_existing_referable_ids(example))

                for ref_id, ref_type in referenced_ids:
                    if ref_type == "event":
                        if not ((ref_id, "entity") in existing_ids or (ref_id, "event") in existing_ids):
                            logger.warning(f"Referenced element ({ref_id}, entity/event) could not be found in existing ids {existing_ids}. Please make sure that this is not because of a bug in your data loader.")
                    else:
                        if not (ref_id, ref_type) in referenced_ids:
                            logger.warning(f"Referenced element {(ref_id, ref_type)} could not be found in existing ids {existing_ids}. Please make sure that this is not because of a bug in your data loader.")

    def test_passages_offsets(self, dataset_nusantara: DatasetDict):
        """
        Verify that the passages offsets are correct,
        i.e.: passage text == text extracted via the passage offsets
        """  # noqa
        logger.info("KB ONLY: Checking passage offsets")
        for split in dataset_nusantara:

            if "passages" in dataset_nusantara[split].features:

                for example in dataset_nusantara[split]:

                    example_text = _get_example_text(example)

                    for passage in example["passages"]:

                        example_id = example["id"]

                        text = passage["text"]
                        offsets = passage["offsets"]

                        self._test_is_list(msg="Text in passages must be a list", field=text)

                        self._test_is_list(
                            msg="Offsets in passages must be a list",
                            field=offsets,
                        )

                        self._test_has_only_one_item(
                            msg="Offsets in passages must have only one element",
                            field=offsets,
                        )

                        self._test_has_only_one_item(
                            msg="Text in passages must have only one element",
                            field=text,
                        )

                        for idx, (start, end) in enumerate(offsets):
                            msg = f"Split:{split} - Example:{example_id} - text:`{example_text[start:end]}` != text_by_offset:`{text[idx]}`"
                            self.assertEqual(example_text[start:end], text[idx], msg)

    def _check_offsets(
        self,
        example_id: int,
        split: str,
        example_text: str,
        offsets: List[List[int]],
        texts: List[str],
    ) -> Iterator:
        """

        :param example_text:
        :param offsets:
        :param texts:

        """  # noqa

        if len(texts) != len(offsets):
            logger.warning(f"Split:{split} - Example:{example_id} - Number of texts {len(texts)} != number of offsets {len(offsets)}. Please make sure that this error already exists in the original data and was not introduced in the data loader.")

        self._test_is_list(
            msg=f"Split:{split} - Example:{example_id} - Text fields paired with offsets must be in the form [`text`, ...]",
            field=texts,
        )

        with self.subTest(
            f"Split:{split} - Example:{example_id} - All offsets must be in the form [(lo1, hi1), ...]",
            offsets=offsets,
        ):
            self.assertTrue(all(len(o) == 2 for o in offsets))

        # offsets are always list of lists
        for idx, (start, end) in enumerate(offsets):

            by_offset_text = example_text[start:end]
            try:
                text = texts[idx]
            except IndexError:
                text = ""

            if by_offset_text != text:
                yield f" text:`{text}` != text_by_offset:`{by_offset_text}`"

    def test_entities_offsets(self, dataset_nusantara: DatasetDict):
        """
        Verify that the entities offsets are correct,
        i.e.: entity text == text extracted via the entity offsets
        """  # noqa
        logger.info("KB ONLY: Checking entity offsets")
        errors = []

        for split in dataset_nusantara:

            if "entities" in dataset_nusantara[split].features:

                for example in dataset_nusantara[split]:

                    example_id = example["id"]
                    example_text = _get_example_text(example)

                    for entity in example["entities"]:

                        for msg in self._check_offsets(
                            example_id=example_id,
                            split=split,
                            example_text=example_text,
                            offsets=entity["offsets"],
                            texts=entity["text"],
                        ):

                            entity_id = entity["id"]
                            errors.append(f"Example:{example_id} - entity:{entity_id} " + msg)

        if len(errors) > 0:
            logger.warning(msg="\n".join(errors) + OFFSET_ERROR_MSG)

    # UNTESTED: no dataset example
    def test_events_offsets(self, dataset_nusantara: DatasetDict):
        """
        Verify that the events' trigger offsets are correct,
        i.e.: trigger text == text extracted via the trigger offsets
        """
        logger.info("KB ONLY: Checking event offsets")
        errors = []

        for split in dataset_nusantara:

            if "events" in dataset_nusantara[split].features:

                for example in dataset_nusantara[split]:

                    example_id = example["id"]
                    example_text = _get_example_text(example)

                    for event in example["events"]:

                        for msg in self._check_offsets(
                            example_id=example_id,
                            split=split,
                            example_text=example_text,
                            offsets=event["trigger"]["offsets"],
                            texts=event["trigger"]["text"],
                        ):

                            event_id = event["id"]
                            errors.append(f"Example:{example_id} - event:{event_id} " + msg)

        if len(errors) > 0:
            logger.warning(msg="\n".join(errors) + OFFSET_ERROR_MSG)

    def test_coref_ids(self, dataset_nusantara: DatasetDict):
        """
        Verify that coreferences ids are entities

        from `examples/test_n2c2_2011_coref.py`
        """  # noqa
        logger.info("KB ONLY: Checking coref offsets")
        for split in dataset_nusantara:

            if "coreferences" in dataset_nusantara[split].features:

                for example in dataset_nusantara[split]:
                    example_id = example["id"]
                    entity_lookup = {ent["id"]: ent for ent in example["entities"]}

                    # check all coref entity ids are in entity lookup
                    for coref in example["coreferences"]:
                        for entity_id in coref["entity_ids"]:
                            assert entity_id in entity_lookup, f"Split:{split} - Example:{example_id} - Entity:{entity_id} not found!"

    def test_multiple_choice(self, dataset_nusantara: DatasetDict):
        """
        Verify that each answer in a multiple choice Q/A task is in choices.
        """  # noqa
        logger.info("QA ONLY: Checking multiple choice")
        for split in dataset_nusantara:

            for example in dataset_nusantara[split]:

                if len(example["choices"]) > 0:
                    assert example["type"] == "multiple_choice", f"example has populated choices, but is not type 'multiple_choice' {example}"  # can change this to "in" if we include ranking

                if example["type"] == "multiple_choice":
                    assert len(example["choices"]) > 0, f"example has type 'multiple_choice' but no values in 'choices' {example}"

                    for answer in example["answer"]:
                        assert answer in example["choices"], f"example has an answer that is not present in 'choices' {example}"

    def test_schema(self, schema: str):
        """Search supported tasks within a dataset and verify nusantara schema"""

        non_empty_features = set()
        if schema == "KB":
            features = kb_features
            for task in self._SUPPORTED_TASKS:
                if task in _TASK_TO_FEATURES:
                    non_empty_features.update(_TASK_TO_FEATURES[task])
        else:
            features = _SCHEMA_TO_FEATURES[schema]

        split_to_feature_counts = self.get_feature_statistics(features=features, schema=schema)
        for split_name, split in self.datasets_nusantara[schema].items():
            for key in features:
                self.assertEqual(type(features[key]), type(split.info.features[key]))
            # self.assertEqual(split.info.features, features)
            for non_empty_feature in non_empty_features:
                if split_to_feature_counts[split_name][non_empty_feature] == 0:
                    raise AssertionError(f"Required key '{non_empty_feature}' does not have any instances")

            for feature, count in split_to_feature_counts[split_name].items():
                if count > 0 and feature not in non_empty_features and feature in set().union(*_TASK_TO_FEATURES.values()):
                    logger.warning(f"Found instances of '{feature}' but there seems to be no task in 'SUPPORTED_TASKS' for them. Is 'SUPPORTED_TASKS' correct?")

    def _test_is_list(self, msg: str, field: list):
        with self.subTest(
            msg,
            field=field,
        ):
            self.assertIsInstance(field, list)

    def _test_has_only_one_item(self, msg: str, field: list):
        with self.subTest(
            msg,
            field=field,
        ):
            self.assertEqual(len(field), 1)


if __name__ == "__main__":
    logging.basicConfig(level=logging.INFO)

    parser = argparse.ArgumentParser(description="Unit tests for Nusantara datasets. Args are passed to `datasets.load_dataset`")

    parser.add_argument("path", type=str, help="path to dataloader script (e.g. examples/n2c2_2011.py)")
    parser.add_argument(
        "--schema",
        type=str,
        default=None,
        required=False,
        choices=list(_VALID_SCHEMAS),
        help="by default, nusantara schemas will be discovered from _SUPPORTED_TASKS. use this to explicitly test only one schema.",
    )
    parser.add_argument(
        "--subset_id",
        default=None,
        required=False,
        help="by default, subset_id will be generated from path (e.g. if path=datasets/smsa.py then subset_id=smsa). the config name is then constructed as config_name=<subset_id>_nusantara_<schema>. use this to explicitly set the subset_id for the config name you want to test.",
    ),
    parser.add_argument("--data_dir", type=str, default=None)
    parser.add_argument("--use_auth_token", default=None)

    args = parser.parse_args()
    logger.info(f"args: {args}")

    if args.subset_id is None:
        subset_id = args.path.split(".py")[0].split("/")[-1]
    else:
        subset_id = args.subset_id

    TestDataLoader.PATH = args.path
    TestDataLoader.SUBSET_ID = subset_id
    TestDataLoader.SCHEMA = args.schema
    TestDataLoader.DATA_DIR = args.data_dir
    TestDataLoader.USE_AUTH_TOKEN = args.use_auth_token

    unittest.TextTestRunner().run(TestDataLoader())<|MERGE_RESOLUTION|>--- conflicted
+++ resolved
@@ -27,11 +27,8 @@
     Tasks.WORD_SENSE_DISAMBIGUATION: "KB",
     Tasks.KEYWORD_EXTRACTION: "KB",
     Tasks.COREFERENCE_RESOLUTION: "KB",
-<<<<<<< HEAD
-=======
     Tasks.DIALOGUE_SYSTEM: "KB",
     Tasks.NAMED_ENTITY_RECOGNITION: "SEQ_LABEL",
->>>>>>> ee74d031
     Tasks.POS_TAGGING: "SEQ_LABEL",
     Tasks.QUESTION_ANSWERING: "QA",
     Tasks.TEXTUAL_ENTAILMENT: "PAIRS",
@@ -42,12 +39,7 @@
     Tasks.SENTIMENT_ANALYSIS: "TEXT",
     Tasks.ASPECT_BASED_SENTIMENT_ANALYSIS: "TEXT",
     Tasks.EMOTION_CLASSIFICATION: "TEXT",
-<<<<<<< HEAD
-
-    Tasks.DIALOGUE_SYSTEM: "KB"
-=======
     Tasks.SELF_SUPERVISED_PRETRAINING: "TEXT",
->>>>>>> ee74d031
 }
 
 _VALID_TASKS = set(_TASK_TO_SCHEMA.keys())
@@ -58,8 +50,8 @@
     "QA": qa_features,
     "T2T": text2text_features,
     "TEXT": text_features(),
-    "PAIRS": pairs_features,
-    "SEQ_LABEL": seq_label_features,
+    "PAIRS": pairs_features(),
+    "SEQ_LABEL": seq_label_features(),
 }
 
 _TASK_TO_FEATURES = {
